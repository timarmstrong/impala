<?xml version="1.0" encoding="UTF-8"?>

<!--
 Copyright 2012 Cloudera Inc.

 Licensed under the Apache License, Version 2.0 (the "License");
 you may not use this file except in compliance with the License.
 You may obtain a copy of the License at

 http://www.apache.org/licenses/LICENSE-2.0

 Unless required by applicable law or agreed to in writing, software
 distributed under the License is distributed on an "AS IS" BASIS,
 WITHOUT WARRANTIES OR CONDITIONS OF ANY KIND, either express or implied.
 See the License for the specific language governing permissions and
 limitations under the License.
-->

<project xmlns="http://maven.apache.org/POM/4.0.0" xmlns:xsi="http://www.w3.org/2001/XMLSchema-instance" xsi:schemaLocation="http://maven.apache.org/POM/4.0.0 http://maven.apache.org/maven-v4_0_0.xsd">
  <modelVersion>4.0.0</modelVersion>
  <groupId>com.cloudera.impala</groupId>
  <artifactId>impala-frontend</artifactId>
  <version>0.1-SNAPSHOT</version>
  <packaging>jar</packaging>

  <name>Cloudera Impala Query Engine Frontend</name>

  <properties>
    <test.hive.testdata>${project.basedir}/../testdata/target/AllTypes.txt</test.hive.testdata>
    <backend.library.path>${env.IMPALA_HOME}/be/build/debug/service:${env.IMPALA_HOME}/be/build/release/service</backend.library.path>
    <beeswax_port>21000</beeswax_port>
    <impalad>localhost</impalad>
    <testExecutionMode>reduced</testExecutionMode>
    <hadoop.version>${env.IMPALA_HADOOP_VERSION}</hadoop.version>
    <hive.version>${env.IMPALA_HIVE_VERSION}</hive.version>
    <sentry.version>${env.IMPALA_SENTRY_VERSION}</sentry.version>
    <hbase.version>${env.IMPALA_HBASE_VERSION}</hbase.version>
    <parquet.version>${env.IMPALA_PARQUET_VERSION}</parquet.version>
    <impala.extdatasrc.api.version>1.0-SNAPSHOT</impala.extdatasrc.api.version>
    <!-- Impala does not currently support the Hive .13 JDBC driver -->
    <hive-jdbc.version>0.13.1-cdh5.2.0-SNAPSHOT</hive-jdbc.version>
<<<<<<< HEAD
    <project.build.sourceEncoding>UTF-8</project.build.sourceEncoding>
=======
    <kudu.version>${env.KUDU_JAVA_VERSION}</kudu.version>
>>>>>>> e8fe2202
  </properties>

  <dependencies>
    <dependency>
      <groupId>org.htrace</groupId>
      <artifactId>htrace-core</artifactId>
      <version>3.0.4</version>
    </dependency>
    <dependency>
      <groupId>com.cloudera.impala</groupId>
      <artifactId>impala-data-source-api</artifactId>
      <version>${impala.extdatasrc.api.version}</version>
    </dependency>
    <dependency>
      <groupId>org.apache.hadoop</groupId>
      <artifactId>hadoop-hdfs</artifactId>
      <version>${hadoop.version}</version>
    </dependency>

    <dependency>
      <groupId>org.apache.hadoop</groupId>
      <artifactId>hadoop-common</artifactId>
      <version>${hadoop.version}</version>
    </dependency>

    <dependency>
      <groupId>org.apache.hadoop</groupId>
      <artifactId>hadoop-auth</artifactId>
      <version>${hadoop.version}</version>
    </dependency>

    <dependency>
      <groupId>org.apache.hadoop</groupId>
      <artifactId>hadoop-aws</artifactId>
      <version>${hadoop.version}</version>
    </dependency>

    <dependency>
      <groupId>org.apache.hadoop</groupId>
      <artifactId>hadoop-mapreduce-client-core</artifactId>
      <version>${hadoop.version}</version>
    </dependency>

    <dependency>
      <groupId>org.apache.hadoop</groupId>
      <artifactId>hadoop-yarn-api</artifactId>
      <version>${hadoop.version}</version>
    </dependency>

    <dependency>
      <groupId>org.apache.hadoop</groupId>
      <artifactId>hadoop-yarn-server-resourcemanager</artifactId>
      <version>${hadoop.version}</version>
    </dependency>

    <dependency>
      <groupId>org.apache.sentry</groupId>
      <artifactId>sentry-core-common</artifactId>
      <version>${sentry.version}</version>
    </dependency>

    <dependency>
      <groupId>org.apache.sentry</groupId>
      <artifactId>sentry-core-model-db</artifactId>
      <version>${sentry.version}</version>
    </dependency>

    <dependency>
      <groupId>org.apache.sentry</groupId>
      <artifactId>sentry-provider-common</artifactId>
      <version>${sentry.version}</version>
    </dependency>

    <dependency>
      <groupId>org.apache.sentry</groupId>
      <artifactId>sentry-provider-file</artifactId>
      <version>${sentry.version}</version>
    </dependency>

    <dependency>
      <groupId>org.apache.sentry</groupId>
      <artifactId>sentry-provider-cache</artifactId>
      <version>${sentry.version}</version>
    </dependency>

    <dependency>
      <groupId>org.apache.sentry</groupId>
      <artifactId>sentry-policy-common</artifactId>
      <version>${sentry.version}</version>
    </dependency>

    <dependency>
      <groupId>org.apache.sentry</groupId>
      <artifactId>sentry-policy-db</artifactId>
      <version>${sentry.version}</version>
    </dependency>

    <dependency>
      <groupId>org.apache.sentry</groupId>
      <artifactId>sentry-binding-hive</artifactId>
      <version>${sentry.version}</version>
      <exclusions>
        <exclusion>
          <groupId>org.apache.sentry</groupId>
          <artifactId>sentry-provider-db</artifactId>
        </exclusion>
      </exclusions>
    </dependency>

    <dependency>
      <groupId>org.apache.sentry</groupId>
      <artifactId>sentry-provider-db</artifactId>
      <version>${sentry.version}</version>
      <classifier>sh</classifier>
    </dependency>

    <dependency>
      <groupId>com.twitter</groupId>
      <artifactId>parquet-hadoop-bundle</artifactId>
      <version>${parquet.version}</version>
    </dependency>

    <dependency>
      <groupId>org.apache.hbase</groupId>
      <artifactId>hbase-client</artifactId>
      <version>${hbase.version}</version>
    </dependency>

    <dependency>
      <groupId>org.apache.hbase</groupId>
      <artifactId>hbase-common</artifactId>
      <version>${hbase.version}</version>
    </dependency>

    <dependency>
      <groupId>org.apache.hbase</groupId>
      <artifactId>hbase-protocol</artifactId>
      <version>${hbase.version}</version>
    </dependency>

    <dependency>
      <groupId>org.apache.shiro</groupId>
      <artifactId>shiro-core</artifactId>
      <version>1.2.1</version>
    </dependency>

    <dependency>
      <groupId>commons-lang</groupId>
      <artifactId>commons-lang</artifactId>
      <version>2.6</version>
    </dependency>

    <dependency>
      <groupId>net.sourceforge.czt.dev</groupId>
      <artifactId>java-cup</artifactId>
      <version>0.11-a-czt02-20150912.002524-39</version>
    </dependency>

    <!-- Moved above Hive, because Hive bundles its own Thrift version
         which supercedes this one if it comes first in the dependency
         tree -->
    <dependency>
      <groupId>org.apache.thrift</groupId>
      <artifactId>libthrift</artifactId>
      <version>${env.IMPALA_THRIFT_JAVA_VERSION}</version>
      <!-- libthrift depends httpcore 4.1.3 which does not work with KMS. To workaround
           this problem the dependency is excluded here and we explicitly add a newer
           httpcore dependency version. See CDH-22024. TODO: Find a better fix. -->
      <exclusions>
        <exclusion>
          <groupId>org.apache.httpcomponents</groupId>
          <artifactId>httpcore</artifactId>
      </exclusion>
    </exclusions>
    </dependency>

    <dependency>
      <groupId>org.apache.httpcomponents</groupId>
      <artifactId>httpcore</artifactId>
      <version>4.2.5</version>
    </dependency>

    <dependency>
      <groupId>org.apache.thrift</groupId>
      <artifactId>libfb303</artifactId>
      <version>${env.IMPALA_THRIFT_JAVA_VERSION}</version>
    </dependency>

    <dependency>
      <groupId>org.apache.derby</groupId>
      <artifactId>derby</artifactId>
      <version>10.4.2.0</version>
    </dependency>

    <dependency>
      <groupId>org.apache.hive</groupId>
      <artifactId>hive-hbase-handler</artifactId>
      <version>${hive.version}</version>
    </dependency>
    <dependency>
      <groupId>org.apache.hive</groupId>
      <artifactId>hive-service</artifactId>
      <version>${hive.version}</version>
    </dependency>
    <dependency>
      <groupId>org.apache.hive</groupId>
      <artifactId>hive-jdbc</artifactId>
      <version>${hive-jdbc.version}</version>
      <scope>test</scope>
    </dependency>

    <dependency>
      <groupId>org.apache.hive</groupId>
      <artifactId>hive-metastore</artifactId>
      <version>${hive.version}</version>
    </dependency>
    <dependency>
      <groupId>org.apache.hive</groupId>
      <artifactId>hive-common</artifactId>
      <version>${hive.version}</version>
    </dependency>
    <dependency>
      <groupId>org.apache.hive</groupId>
      <artifactId>hive-serde</artifactId>
      <version>${hive.version}</version>
    </dependency>
    <dependency>
      <groupId>org.apache.hive</groupId>
      <artifactId>hive-shims</artifactId>
      <version>${hive.version}</version>
    </dependency>
    <dependency>
      <groupId>org.apache.hive</groupId>
      <artifactId>hive-exec</artifactId>
      <version>${hive.version}</version>
    </dependency>

    <dependency>
      <groupId>org.kududb</groupId>
      <artifactId>kudu-client</artifactId>
      <version>${kudu.version}</version>
    </dependency>
    <dependency>
      <groupId>com.stumbleupon</groupId>
      <artifactId>async</artifactId>
      <version>1.3.1</version>
    </dependency>

    <!-- This driver supports PostgreSQL 7.2 and newer -->
    <dependency>
      <groupId>postgresql</groupId>
      <artifactId>postgresql</artifactId>
      <version>9.0-801.jdbc4</version>
    </dependency>
    <dependency>
      <groupId>commons-dbcp</groupId>
      <artifactId>commons-dbcp</artifactId>
      <version>1.4</version>
    </dependency>
    <dependency>
      <groupId>javax.jdo</groupId>
      <artifactId>jdo-api</artifactId>
      <version>3.0.1</version>
    </dependency>
    <dependency>
      <groupId>org.antlr</groupId>
      <artifactId>antlr-runtime</artifactId>
      <version>3.3</version>
    </dependency>

    <dependency>
      <groupId>commons-cli</groupId>
      <artifactId>commons-cli</artifactId>
      <version>1.2</version>
    </dependency>

    <dependency>
      <groupId>commons-codec</groupId>
      <artifactId>commons-codec</artifactId>
      <version>1.9</version>
    </dependency>

    <dependency>
      <groupId>org.slf4j</groupId>
      <artifactId>slf4j-api</artifactId>
      <version>1.7.5</version>
    </dependency>
    <dependency>
      <groupId>org.slf4j</groupId>
      <artifactId>slf4j-log4j12</artifactId>
      <version>1.7.5</version>
    </dependency>

    <dependency>
      <groupId>com.google.guava</groupId>
      <artifactId>guava</artifactId>
      <version>11.0.2</version>
    </dependency>

    <dependency>
      <groupId>junit</groupId>
      <artifactId>junit</artifactId>
      <version>4.12</version>
      <scope>test</scope>
    </dependency>

    <dependency>
      <groupId>com.googlecode.json-simple</groupId>
      <artifactId>json-simple</artifactId>
      <version>1.1.1</version>
    </dependency>
    <dependency>
      <groupId>org.glassfish</groupId>
      <artifactId>javax.json</artifactId>
      <version>1.0.2</version>
    </dependency>
  </dependencies>

  <reporting>
    <plugins>
      <plugin>
        <groupId>org.codehaus.mojo</groupId>
        <artifactId>findbugs-maven-plugin</artifactId>
        <version>2.5.2</version>
      </plugin>
    </plugins>
  </reporting>

  <build>
    <plugins>
      <plugin>
        <groupId>org.apache.maven.plugins</groupId>
        <artifactId>maven-compiler-plugin</artifactId>
        <version>3.3</version>
        <configuration>
          <source>1.7</source>
          <target>1.7</target>
        </configuration>
      </plugin>

      <!-- Build fe/tests/ to jar -->
      <plugin>
        <groupId>org.apache.maven.plugins</groupId>
        <artifactId>maven-jar-plugin</artifactId>
        <version>2.6</version>
      <executions>
        <execution>
          <goals>
            <goal>test-jar</goal>
          </goals>
        </execution>
      </executions>
      </plugin>

      <plugin>
        <groupId>net.sourceforge.czt.dev</groupId>
        <artifactId>cup-maven-plugin</artifactId>
        <version>1.6-20150912.002559-50</version>
        <executions>
          <execution>
            <id>cup</id>
            <phase>generate-sources</phase>
            <goals>
              <goal>generate</goal>
            </goals>
          </execution>
        </executions>
        <configuration>
          <cupDefinition>sql-parser.cup</cupDefinition>
          <className>SqlParser</className>
          <symbolsName>SqlParserSymbols</symbolsName>
          <outputDirectory>${project.build.directory}/generated-sources/cup</outputDirectory>
        </configuration>
      </plugin>

      <plugin>
        <groupId>de.jflex</groupId>
        <artifactId>maven-jflex-plugin</artifactId>
        <version>1.4.3</version>
        <executions>
          <execution>
            <id>jflex</id>
            <phase>generate-sources</phase>
            <goals>
              <goal>generate</goal>
            </goals>
            <configuration>
              <backup>false</backup>
            </configuration>
          </execution>
        </executions>
      </plugin>

      <plugin>
        <groupId>org.apache.maven.plugins</groupId>
        <artifactId>maven-dependency-plugin</artifactId>
        <version>2.10</version>
        <executions>
          <execution>
            <id>copy-dependencies</id>
            <phase>package</phase>
            <goals>
              <goal>copy-dependencies</goal>
            </goals>
            <configuration>
              <excludeTypes>pom</excludeTypes>
              <includeScope>runtime</includeScope>
              <silent>true</silent>
            </configuration>
          </execution>
        </executions>
      </plugin>

      <plugin>
        <groupId>org.apache.maven.plugins</groupId>
        <artifactId>maven-surefire-plugin</artifactId>
        <version>2.18</version>
        <configuration>
          <redirectTestOutputToFile>true</redirectTestOutputToFile>
          <argLine>-Djava.library.path=${java.library.path}:${backend.library.path}</argLine>
          <systemProperties>
            <property>
              <name>testExecutionMode</name>
              <value>${testExecutionMode}</value>
            </property>
            <property>
              <name>beeswax_port</name>
              <value>${beeswax_port}</value>
              <name>impalad</name>
              <value>${impalad}</value>
              <name>use_external_impalad</name>
              <value>${use_external_impalad}</value>
            </property>
          </systemProperties>
        </configuration>
      </plugin>

      <plugin>
        <groupId>com.atlassian.maven.plugins</groupId>
        <artifactId>maven-clover2-plugin</artifactId>
        <version>3.0.2</version>
        <configuration>
          <generateHtml>true</generateHtml>
          <generateXml>true</generateXml>
          <excludes>
            <exclude>**/jdbc/*.java</exclude>
          </excludes>
        </configuration>
      </plugin>

      <plugin>
        <groupId>org.codehaus.mojo</groupId>
        <artifactId>build-helper-maven-plugin</artifactId>
        <version>1.5</version>
        <executions>
          <!-- Tell maven about our generated files -->
          <execution>
            <id>add-source</id>
            <phase>generate-sources</phase>
            <goals>
              <goal>add-source</goal>
            </goals>
            <configuration>
              <sources>
                <!-- Make sure Eclipse knows where to find generated sources.
                        Note that the flex plugin appears to do this for you, but we have
                        to do this manually for the CUP and Thrift generated code
                        -->
                <source>${project.basedir}/generated-sources/gen-java</source>
                <source>${project.build.directory}/generated-sources/cup</source>
              </sources>
            </configuration>
          </execution>
        </executions>
      </plugin>

      <plugin>
        <groupId>org.codehaus.mojo</groupId>
        <artifactId>exec-maven-plugin</artifactId>
        <version>1.4.0</version>
        <executions>
          <execution>
            <goals>
              <goal>java</goal>
            </goals>
          </execution>
        </executions>
          <configuration>
            <systemProperties>
              <systemProperty>
                <key>java.library.path</key>
                <value>${java.library.path}:${backend.library.path}</value>
              </systemProperty>
              <systemProperty>
                <key>test.hive.testdata</key>
                <value>${project.basedir}/../testdata/target/AllTypes.txt</value>
              </systemProperty>
            </systemProperties>
          </configuration>
      </plugin>
  </plugins>
    <pluginManagement>
      <plugins>
        <!--This plugin's configuration is used to store Eclipse m2e settings only. It has no influence on the Maven build itself.-->
        <plugin>
          <groupId>org.eclipse.m2e</groupId>
          <artifactId>lifecycle-mapping</artifactId>
          <version>1.0.0</version>
          <configuration>
            <lifecycleMappingMetadata>
              <pluginExecutions>
                <pluginExecution>
                  <pluginExecutionFilter>
                    <groupId>net.sourceforge.czt</groupId>
                    <artifactId>maven-cup-plugin</artifactId>
                    <versionRange>[1.6.4,)</versionRange>
                    <goals>
                      <goal>generate</goal>
                    </goals>
                  </pluginExecutionFilter>
                  <action>
                    <ignore></ignore>
                  </action>
                </pluginExecution>
                <pluginExecution>
                  <pluginExecutionFilter>
                    <groupId>org.apache.maven.plugins</groupId>
                    <artifactId>maven-antrun-plugin</artifactId>
                    <versionRange>[1.6,)</versionRange>
                    <goals>
                      <goal>run</goal>
                    </goals>
                  </pluginExecutionFilter>
                  <action>
                    <ignore></ignore>
                  </action>
                </pluginExecution>
                <pluginExecution>
                  <pluginExecutionFilter>
                    <groupId>org.apache.maven.plugins</groupId>
                    <artifactId>maven-dependency-plugin</artifactId>
                    <versionRange>[2.0,)</versionRange>
                    <goals>
                      <goal>copy-dependencies</goal>
                    </goals>
                  </pluginExecutionFilter>
                  <action>
                    <ignore></ignore>
                  </action>
                </pluginExecution>
              </pluginExecutions>
            </lifecycleMappingMetadata>
          </configuration>
        </plugin>
      </plugins>
    </pluginManagement>
  </build>

  <repositories>
    <repository>
       <id>apache.snapshots</id>
       <name>Apache Development Snapshot Repository</name>
        <url>https://repository.apache.org/content/repositories/snapshots/</url>
        <releases>
            <enabled>false</enabled>
        </releases>
        <snapshots>
            <enabled>true</enabled>
        </snapshots>
    </repository>

    <repository>
      <id>cdh.rcs.releases.repo</id>
      <url>https://repository.cloudera.com/content/groups/cdh-releases-rcs</url>
      <name>CDH Releases Repository</name>
      <snapshots>
        <enabled>true</enabled>
      </snapshots>
    </repository>
    <repository>
      <id>cdh.releases.repo</id>
      <url>https://repository.cloudera.com/content/repositories/releases</url>
      <name>CDH Releases Repository</name>
      <snapshots>
        <enabled>false</enabled>
      </snapshots>
    </repository>
    <repository>
      <id>cdh.snapshots.repo</id>
      <url>https://repository.cloudera.com/content/repositories/snapshots</url>
      <name>CDH Snapshots Repository</name>
      <snapshots>
        <enabled>true</enabled>
      </snapshots>
    </repository>
    <repository>
      <id>cloudera.thirdparty.repo</id>
      <url>https://repository.cloudera.com/content/repositories/third-party</url>
      <name>Cloudera Third Party Repository</name>
      <snapshots>
        <enabled>false</enabled>
      </snapshots>
    </repository>

    <!-- This is needed for java-cup. TODO add the plugin to our maven repo -->
    <repository>
      <id>sonatype-nexus-snapshots</id>
      <name>Sonatype Nexus Snapshots</name>
      <url>https://oss.sonatype.org/content/repositories/snapshots</url>
      <releases>
        <enabled>false</enabled>
      </releases>
      <snapshots>
        <enabled>true</enabled>
      </snapshots>
    </repository>
  </repositories>

  <pluginRepositories>
    <pluginRepository>
      <id>cloudera.thirdparty.repo</id>
      <url>https://repository.cloudera.com/content/repositories/third-party</url>
      <name>Cloudera Third Party Repository</name>
      <snapshots>
        <enabled>false</enabled>
      </snapshots>
    </pluginRepository>
    <pluginRepository>
      <id>cloudera.snapshot.repo</id>
      <url>https://repository.cloudera.com/content/repositories/snapshots</url>
      <name>Cloudera Snapshot Repository</name>
      <snapshots>
        <enabled>true</enabled>
      </snapshots>
    </pluginRepository>

    <pluginRepository>
      <id>dtrott</id>
      <url>http://maven.davidtrott.com/repository</url>
      <releases>
        <enabled>true</enabled>
      </releases>
      <snapshots>
        <enabled>false</enabled>
      </snapshots>
    </pluginRepository>

    <!-- This is needed for the cup maven plugin. TODO add the plugin to our maven repo -->
    <pluginRepository>
      <id>sonatype-nexus-snapshots</id>
      <name>Sonatype Nexus Snapshots</name>
      <url>https://oss.sonatype.org/content/repositories/snapshots</url>
      <releases>
        <enabled>false</enabled>
      </releases>
      <snapshots>
        <enabled>true</enabled>
      </snapshots>
    </pluginRepository>
  </pluginRepositories>

  <profiles>
    <profile>
      <id>thrift-home-defined</id>
      <activation>
        <file>
          <exists>${env.THRIFT_HOME}/bin/thrift</exists>
          </file>
      </activation>
      <properties>
        <thrift.executable>${env.THRIFT_HOME}/bin/thrift</thrift.executable>
      </properties>
    </profile>
  </profiles>
</project><|MERGE_RESOLUTION|>--- conflicted
+++ resolved
@@ -39,11 +39,8 @@
     <impala.extdatasrc.api.version>1.0-SNAPSHOT</impala.extdatasrc.api.version>
     <!-- Impala does not currently support the Hive .13 JDBC driver -->
     <hive-jdbc.version>0.13.1-cdh5.2.0-SNAPSHOT</hive-jdbc.version>
-<<<<<<< HEAD
     <project.build.sourceEncoding>UTF-8</project.build.sourceEncoding>
-=======
     <kudu.version>${env.KUDU_JAVA_VERSION}</kudu.version>
->>>>>>> e8fe2202
   </properties>
 
   <dependencies>
