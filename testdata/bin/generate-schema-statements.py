--- conflicted
+++ resolved
@@ -569,14 +569,8 @@
       # sections), which is used to generate the create table statement.
       if create_hive:
         table_template = create_hive
-<<<<<<< HEAD
-=======
-        if file_format == 'avro':
-          print 'CREATE section not supported'
-          continue
       elif create_kudu:
         table_template = create_kudu
->>>>>>> e8fe2202
       elif create:
         table_template = create
         if file_format in ['avro', 'hbase', 'kudu']:
@@ -614,13 +608,8 @@
       # used for adding partitions.
       # TODO: Consider splitting the ALTER subsection into specific components. At the
       # moment, it assumes we're only using ALTER for partitioning the table.
-<<<<<<< HEAD
-      if alter and file_format != "hbase":
+      if alter and file_format not in ("hbase", "kudu"):
         use_db = 'USE {db_name};\n'.format(db_name=db)
-=======
-      if alter and file_format not in ("hbase", "kudu"):
-        use_table = 'USE {db_name};\n'.format(db_name=db)
->>>>>>> e8fe2202
         if output == hive_output and codec == 'lzo':
           # Hive ALTER TABLE ADD PARTITION doesn't handle null partitions, so
           # we can't run the ALTER section in this case.
